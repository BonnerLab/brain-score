--- conflicted
+++ resolved
@@ -1,4 +1,3 @@
-<<<<<<< HEAD
 import mkgu
 
 
@@ -7,15 +6,4 @@
     assembly.load()
     assembly = group(assembly)
     assembly = assembly.mean(dim="presentation").squeeze("time_bin").T
-    return assembly
-=======
-import mkgu
-
-
-def load_hvm(group=lambda hvm: hvm.multi_groupby(['object_name', 'image_id'])):
-    assembly = mkgu.get_assembly(name="dicarlo.Majaj2015").sel(variation=6).sel(region="IT")
-    assembly.load()
-    assembly = group(assembly)
-    assembly = assembly.mean(dim="presentation").squeeze("time_bin").T
-    return assembly
->>>>>>> 73304391
+    return assembly