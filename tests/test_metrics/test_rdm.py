--- conflicted
+++ resolved
@@ -1,97 +1,3 @@
-<<<<<<< HEAD
-import os
-
-import numpy as np
-from pytest import approx
-
-from mkgu.assemblies import NeuroidAssembly
-from mkgu.metrics.rdm import RSA, RDMMetric, RDMCorrelationCoefficient
-from tests.test_metrics import load_hvm
-
-
-class TestRDM(object):
-    def test_hvm(self):
-        hvm_it_v6_obj = load_hvm(group=lambda hvm: hvm.multi_groupby(["category_name", "object_name"]))
-        assert hvm_it_v6_obj.shape == (64, 168)
-        self._test_hvm(hvm_it_v6_obj)
-
-    def test_hvm_T(self):
-        hvm_it_v6_obj = load_hvm(group=lambda hvm: hvm.multi_groupby(["category_name", "object_name"])).T
-        assert hvm_it_v6_obj.shape == (168, 64)
-        self._test_hvm(hvm_it_v6_obj)
-
-    def _test_hvm(self, hvm_it_v6_obj):
-        loaded = np.load(os.path.join(os.path.dirname(__file__), "it_rdm.p"), encoding="latin1")
-        rsa_characterization = RSA()
-        rsa = rsa_characterization(hvm_it_v6_obj)
-        assert list(rsa.shape) == [64, 64]
-        assert list(rsa.dims) == ['presentation', 'presentation']
-        assert rsa.values == approx(loaded, abs=1e-6)
-
-
-class TestRDMSimilarity(object):
-    def test_2d_equal5(self):
-        rdm = np.random.rand(5, 5)  # not mirrored across diagonal, but fine for unit test
-        np.fill_diagonal(rdm, 0)
-        rdm = NeuroidAssembly(rdm, coords={'presentation': list(range(5))}, dims=['presentation', 'presentation'])
-        similarity = RDMCorrelationCoefficient()
-        score = similarity(rdm, rdm)
-        assert score == approx(1.)
-
-    def test_2d_equal100(self):
-        rdm = np.random.rand(100, 100)  # not mirrored across diagonal, but fine for unit test
-        np.fill_diagonal(rdm, 0)
-        rdm = NeuroidAssembly(rdm, coords={'presentation': list(range(100))}, dims=['presentation', 'presentation'])
-        similarity = RDMCorrelationCoefficient()
-        score = similarity(rdm, rdm)
-        assert score == approx(1.)
-
-    def test_3d_equal(self):
-        values = np.broadcast_to(np.random.rand(5, 5, 1), [5, 5, 3]).copy()
-        diag_indices = np.diag_indices(5)
-        values[diag_indices] = 0
-        assembly1 = NeuroidAssembly(values, coords={'presentation': list(range(5)), 'dim1': list(range(3))},
-                                    dims=['presentation', 'presentation', 'dim1'])
-        assembly2 = NeuroidAssembly(values, coords={'presentation': list(range(5)), 'dim2': list(range(3))},
-                                    dims=['presentation', 'presentation', 'dim2'])
-        similarity = RDMCorrelationCoefficient()
-        scores = similarity(assembly1, assembly2)
-        np.testing.assert_array_equal(scores.shape, [3, 3])
-        np.testing.assert_array_almost_equal(scores, np.broadcast_to(1, [3, 3]))
-
-    def test_3d_diag(self):
-        values = np.random.rand(5, 5, 3)
-        diag_indices = np.diag_indices(5)
-        values[diag_indices] = 0
-        assembly1 = NeuroidAssembly(values, coords={'presentation': list(range(5)), 'dim1': list(range(3))},
-                                    dims=['presentation', 'presentation', 'dim1'])
-        assembly2 = NeuroidAssembly(values, coords={'presentation': list(range(5)), 'dim2': list(range(3))},
-                                    dims=['presentation', 'presentation', 'dim2'])
-        similarity = RDMCorrelationCoefficient()
-        scores = similarity(assembly1, assembly2)
-        np.testing.assert_array_equal(scores.shape, [3, 3])
-        np.testing.assert_array_almost_equal(np.diag(scores), np.broadcast_to(1, [3]))
-
-    def test_3d_equal_presentation_last(self):
-        values = np.broadcast_to(np.random.rand(5, 5, 1), [5, 5, 3]).copy()
-        values[np.diag_indices(5)] = 0
-        assembly1 = NeuroidAssembly(values.T, coords={'presentation': list(range(5)), 'dim1': list(range(3))},
-                                    dims=['dim1', 'presentation', 'presentation'])
-        assembly2 = NeuroidAssembly(values.T, coords={'presentation': list(range(5)), 'dim2': list(range(3))},
-                                    dims=['dim2', 'presentation', 'presentation'])
-        similarity = RDMCorrelationCoefficient()
-        scores = similarity(assembly1, assembly2)
-        np.testing.assert_array_equal(scores.shape, [3, 3])
-        np.testing.assert_array_almost_equal(scores, np.broadcast_to(1, [3, 3]))
-
-
-class TestRDMMetric(object):
-    def test_equal(self):
-        hvm = load_hvm(group=lambda hvm: hvm.multi_groupby(["category_name", "object_name"]))
-        rdm_metric = RDMMetric()
-        score = rdm_metric(hvm, hvm)
-        assert score == approx(1.)
-=======
 import os
 
 import numpy as np
@@ -191,5 +97,4 @@
     p_path = os.path.join(os.path.dirname(__file__), "it_rdm.p")
     it_rdm = np.load(p_path, encoding="latin1")
     print(it_rdm)
-    assert it_rdm.shape == (64, 64)
->>>>>>> dceeb2d6
+    assert it_rdm.shape == (64, 64)