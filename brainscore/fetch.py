--- conflicted
+++ resolved
@@ -4,10 +4,6 @@
 import os
 import zipfile
 
-<<<<<<< HEAD
-import pandas as pd
-=======
->>>>>>> 506b38f4
 import boto3
 import pandas as pd
 import xarray as xr
